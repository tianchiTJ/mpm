--- conflicted
+++ resolved
@@ -826,39 +826,28 @@
         SECTION("Check assign rotation matrices to nodes") {
           // Map of nodal id and euler angles
           std::map<mpm::Index, Eigen::Matrix<double, Dim, 1>> euler_angles;
-<<<<<<< HEAD
           // Node 0 with Euler angles of 10 and 20 deg
-          // Node 1 with Euler angles of 30 and 40 deg
-          // Node 2 with Euler angles of 50 and 60 deg
-          // Node 3 with Euler angles of 70 and 80 deg
-          // Insert euler angles and node id into map
-=======
-          // Node 0 (non-existent) with Euler angles of 10 and 20  deg
-          // Node 1 (non-existent) with Euler angles of 30 and 40 deg
-          // Node 2 (non-existent) with Euler angles of 50 and 60 deg
-          // Node 3 (non-existent) with Euler angles of 70 and 80 deg
->>>>>>> 8fc2e62a
           euler_angles.emplace(std::make_pair(
               0, (Eigen::Matrix<double, Dim, 1>() << 10. * M_PI / 180,
                   20. * M_PI / 180)
                      .finished()));
+          // Node 1 with Euler angles of 30 and 40 deg
           euler_angles.emplace(std::make_pair(
               1, (Eigen::Matrix<double, Dim, 1>() << 30. * M_PI / 180,
                   40. * M_PI / 180)
                      .finished()));
+          // Node 2 with Euler angles of 50 and 60 deg
           euler_angles.emplace(std::make_pair(
               2, (Eigen::Matrix<double, Dim, 1>() << 50. * M_PI / 180,
                   60. * M_PI / 180)
                      .finished()));
+          // Node 3 with Euler angles of 70 and 80 deg
           euler_angles.emplace(std::make_pair(
               3, (Eigen::Matrix<double, Dim, 1>() << 70. * M_PI / 180,
                   80. * M_PI / 180)
                      .finished()));
 
-<<<<<<< HEAD
-          // Check compute and assign pass
-=======
->>>>>>> 8fc2e62a
+          // Check compute and assign rotation matrix
           REQUIRE(mesh->compute_nodal_rotation_matrices(euler_angles) == true);
 
           // Check for failure when missing node id
@@ -1811,39 +1800,29 @@
         SECTION("Check assign rotation matrices to nodes") {
           // Map of nodal id and euler angles
           std::map<mpm::Index, Eigen::Matrix<double, Dim, 1>> euler_angles;
-<<<<<<< HEAD
+          // Insert euler angles and node id into map
           // Node 0 with Euler angles of 10, 20 and 30 deg
-          // Node 1 with Euler angles of 40, 50 and 60 deg
-          // Node 2 with Euler angles of 70, 80 and 90 deg
-          // Node 3 with Euler angles of 100, 110 and 120 deg
-          // Insert euler angles and node id into map
-=======
-          // Node 0 (non-existent) with Euler angles of 10, 20 and 30 deg
-          // Node 1 (non-existent) with Euler angles of 40, 50 and 60 deg
-          // Node 2 (non-existent) with Euler angles of 70, 80 and 90 deg
-          // Node 3 (non-existent) with Euler angles of 100, 110 and 120 deg
->>>>>>> 8fc2e62a
           euler_angles.emplace(std::make_pair(
               0, (Eigen::Matrix<double, Dim, 1>() << 10. * M_PI / 180,
                   20. * M_PI / 180, 30. * M_PI / 180)
                      .finished()));
+          // Node 1 with Euler angles of 40, 50 and 60 deg
           euler_angles.emplace(std::make_pair(
               1, (Eigen::Matrix<double, Dim, 1>() << 40. * M_PI / 180,
                   50. * M_PI / 180, 60. * M_PI / 180)
                      .finished()));
+          // Node 2 with Euler angles of 70, 80 and 90 deg
           euler_angles.emplace(std::make_pair(
               2, (Eigen::Matrix<double, Dim, 1>() << 70. * M_PI / 180,
                   80. * M_PI / 180, 90. * M_PI / 180)
                      .finished()));
+          // Node 3 with Euler angles of 100, 110 and 120 deg
           euler_angles.emplace(std::make_pair(
               3, (Eigen::Matrix<double, Dim, 1>() << 100. * M_PI / 180,
                   110. * M_PI / 180, 120. * M_PI / 180)
                      .finished()));
 
-<<<<<<< HEAD
-          // Check compute and assign pass
-=======
->>>>>>> 8fc2e62a
+          // Check compute and assign rotation matrix
           REQUIRE(mesh->compute_nodal_rotation_matrices(euler_angles) == true);
 
           // Check for failure when missing node id
