#ifndef MPM_PARTICLE_H_
#define MPM_PARTICLE_H_

#include <array>
#include <limits>
#include <memory>
#include <string>
#include <vector>

#include "cell.h"
#include "logger.h"
#include "particle_base.h"

namespace mpm {

//! Global index type for the particle
using Index = unsigned long long;

//! Particle class
//! \brief Base class that stores the information about particles
//! \details Particle class: id_ and coordinates.
//! \tparam Tdim Dimension
//! \tparam Tnphases Number of phases
template <unsigned Tdim, unsigned Tnphases>
class Particle : public ParticleBase<Tdim> {
 public:
  //! Define a vector of size dimension
  using VectorDim = Eigen::Matrix<double, Tdim, 1>;

  //! Define DOFs
  static const unsigned Tdof = (Tdim == 1) ? 1 : 3 * (Tdim - 1);

  //! Construct a particle with id and coordinates
  //! \param[in] id Particle id
  //! \param[in] coord coordinates of the particle
  Particle(Index id, const VectorDim& coord);

  //! Construct a particle with id, coordinates and status
  //! \param[in] id Particle id
  //! \param[in] coord coordinates of the particle
  //! \param[in] status Particle status (active / inactive)
  Particle(Index id, const VectorDim& coord, bool status);

  //! Destructor
  ~Particle() override{};

  //! Delete copy constructor
  Particle(const Particle<Tdim, Tnphases>&) = delete;

  //! Delete assignment operator
  Particle& operator=(const Particle<Tdim, Tnphases>&) = delete;

  //! Initialise particle from HDF5 data
  //! \param[in] particle HDF5 data of particle
  //! \retval status Status of reading HDF5 particle
  bool initialise_particle(const HDF5Particle& particle) override;

  //! Initialise properties
  void initialise() override;

  //! Compute reference coordinates in a cell
  bool compute_reference_location() override;

  //! Return reference location
  VectorDim reference_location() const override { return xi_; }

  //! Assign a cell to particle
  //! If point is in new cell, assign new cell and remove particle id from old
  //! cell. If point can't be found in the new cell, check if particle is still
  //! valid in the old cell, if it is leave it as is. If not, set cell as null
  //! \param[in] cellptr Pointer to a cell
  bool assign_cell(const std::shared_ptr<Cell<Tdim>>& cellptr) override;

  //! Assign a cell to particle
  //! If point is in new cell, assign new cell and remove particle id from old
  //! cell. If point can't be found in the new cell, check if particle is still
  //! valid in the old cell, if it is leave it as is. If not, set cell as null
  //! \param[in] cellptr Pointer to a cell
  //! \param[in] xi Local coordinates of the point in reference cell
  bool assign_cell_xi(const std::shared_ptr<Cell<Tdim>>& cellptr,
                      const Eigen::Matrix<double, Tdim, 1>& xi) override;

  //! Assign cell id
  //! \param[in] id Cell id
  bool assign_cell_id(Index id) override;

  //! Return cell id
  Index cell_id() const override { return cell_id_; }

  //! Return cell ptr status
  bool cell_ptr() const override { return cell_ != nullptr; }

  //! Remove cell associated with the particle
  void remove_cell() override;

  //! Compute shape functions of a particle, based on local coordinates
  bool compute_shapefn() override;

  //! Assign volume
  //! \param[in] phase Index corresponding to the phase
  //! \param[in] volume Volume of particle for the phase
  bool assign_volume(unsigned phase, double volume) override;

  //! Return volume
  //! \param[in] phase Index corresponding to the phase
  double volume(unsigned phase) const override { return phase_volume_(phase); }

  //! Return size of particle in natural coordinates
  VectorDim natural_size() const override { return natural_size_; }

  //! Compute volume as cell volume / nparticles
  //! \param[in] phase Index corresponding to the phase
  bool compute_volume(unsigned phase) override;

  //! Update volume based on centre volumetric strain rate
  //! \param[in] phase Index corresponding to the phase
  //! \param[in] dt Analysis time step
  bool update_volume_strainrate(unsigned phase, double dt) override;

  //! Compute mass as volume * density
  //! \param[in] phase Index corresponding to the phase
  bool compute_mass(unsigned phase) override;

  //! Map particle mass and momentum to nodes
  //! \param[in] phase Index corresponding to the phase
  bool map_mass_momentum_to_nodes(unsigned phase) override;

  //! Assign nodal mass to particles
  //! \param[in] phase Index corresponding to the phase
  //! \param[in] mass Mass from the particles in a cell
  //! \retval status Assignment status
  void assign_mass(unsigned phase, double mass) override {
    mass_(phase) = mass;
  }

  //! Return mass of the particles
  //! \param[in] phase Index corresponding to the phase
  double mass(unsigned phase) const override { return mass_(phase); }

  //! Assign material
  //! \param[in] material Pointer to a material
  bool assign_material(
      unsigned phase, const std::shared_ptr<Material<Tdim>>& material) override;

  //! Compute strain
  //! \param[in] phase Index corresponding to the phase
  //! \param[in] dt Analysis time step
  void compute_strain(unsigned phase, double dt) override;

  //! Return strain of the particle
  //! \param[in] phase Index corresponding to the phase
  Eigen::Matrix<double, 6, 1> strain(unsigned phase) const override {
    return strain_.col(phase);
  }

  //! Return strain rate of the particle
  //! \param[in] phase Index corresponding to the phase
  Eigen::Matrix<double, 6, 1> strain_rate(unsigned phase) const override {
    return strain_rate_.col(phase);
  };

  //! Return volumetric strain of centroid
  //! \param[in] phase Index corresponding to the phase
  //! \retval volumetric strain at centroid
  double volumetric_strain_centroid(unsigned phase) const override {
    return volumetric_strain_centroid_(phase);
  }

  //! Initial stress
  //! \param[in] phase Index corresponding to the phase
  //! \param[in] stress Initial sress corresponding to the phase
  void initial_stress(unsigned phase,
                      const Eigen::Matrix<double, 6, 1>& stress) override {
    this->stress_.col(phase) = stress;
  }

  //! Compute stress
  bool compute_stress(unsigned phase) override;

  //! Return stress of the particle
  //! \param[in] phase Index corresponding to the phase
  Eigen::Matrix<double, 6, 1> stress(unsigned phase) const override {
    return stress_.col(phase);
  }

  //! Map body force
  //! \param[in] phase Index corresponding to the phase
  //! \param[in] pgravity Gravity of a particle
  void map_body_force(unsigned phase, const VectorDim& pgravity) override;

  //! Map internal force
  //! \param[in] phase Index corresponding to the phase
  bool map_internal_force(unsigned phase) override;

  //! Assign velocity to the particle
  //! \param[in] phase Index corresponding to the phase
  //! \param[in] velocity A vector of particle velocity
  //! \retval status Assignment status
  bool assign_velocity(unsigned phase, const VectorDim& velocity) override;

  //! Return velocity of the particle
  //! \param[in] phase Index corresponding to the phase
  VectorDim velocity(unsigned phase) const override {
    return velocity_.col(phase);
  }

  //! Assign traction to the particle
  //! \param[in] phase Index corresponding to the phase
  //! \param[in] direction Index corresponding to the direction of traction
  //! \param[in] traction Particle traction in specified direction
  //! \retval status Assignment status
  bool assign_traction(unsigned phase, unsigned direction,
                       double traction) override;

  //! Return traction of the particle
  //! \param[in] phase Index corresponding to the phase
  VectorDim traction(unsigned phase) const override {
    return traction_.col(phase);
  }

  //! Map traction force
  //! \param[in] phase Index corresponding to the phase
  void map_traction_force(unsigned phase) override;

  //! Compute updated position of the particle
  //! \param[in] phase Index corresponding to the phase
  //! \param[in] dt Analysis time step
  bool compute_updated_position(unsigned phase, double dt) override;

  //! Compute updated position of the particle based on nodal velocity
  //! \param[in] phase Index corresponding to the phase
  //! \param[in] dt Analysis time step
  bool compute_updated_position_velocity(unsigned phase, double dt) override;

  //! Return a state variable
  //! \param[in] var State variable
  //! \retval Quantity of the state history variable
  double state_variable(const std::string& var) const override {
    return state_variables_.at(var);
  }

  //! Update pressure of the particles
  //! \param[in] phase Index corresponding to the phase
  //! \param[in] dvolumetric_strain dvolumetric strain in a cell
  bool update_pressure(unsigned phase, double dvolumetric_strain) override;

  //! Map particle pressure to nodes
  //! \param[in] phase Index corresponding to the phase
  bool map_pressure_to_nodes(unsigned phase) override;

  //! Compute pressure smoothing of the particle based on nodal pressure
  //! \param[in] phase Index corresponding to the phase
  bool compute_pressure_smoothing(unsigned phase) override;

  //! Return pressure of the particles
  //! \param[in] phase Index corresponding to the phase
  //! $$\hat{p}_p = \sum_{i = 1}^{n_n} N_i(x_p) p_i$$
  double pressure(unsigned phase) const override { return pressure_(phase); }

  //! Assign particle velocity constraints
  //! Directions can take values between 0 and Dim * Nphases
  //! \param[in] dir Direction of particle velocity constraint
  //! \param[in] velocity Applied particle velocity constraint
  //! \retval status Assignment status
  bool assign_particle_velocity_constraint(unsigned dir,
                                           double velocity) override;

  //! Apply particle velocity constraints
  void apply_particle_velocity_constraints() override;

 private:
  //! particle id
  using ParticleBase<Tdim>::id_;
  //! coordinates
  using ParticleBase<Tdim>::coordinates_;
  //! Reference coordinates (in a cell)
  using ParticleBase<Tdim>::xi_;
  //! Cell
  using ParticleBase<Tdim>::cell_;
  //! Cell id
  using ParticleBase<Tdim>::cell_id_;
  //! Status
  using ParticleBase<Tdim>::status_;
  //! Material
  using ParticleBase<Tdim>::material_;
  //! State variables
  using ParticleBase<Tdim>::state_variables_;
  //! Material point volume 
  using ParticleBase<Tdim>::volume_;
<<<<<<< HEAD
  //! Material point porosity
  using ParticleBase<Tdim>::porosity_;

  //! Degree of saturation in porous media
  double saturation_degree_{1.0};
=======
>>>>>>> b18de3bc
  //! Material density (intrinsic/real density of each phase material)
  Eigen::Matrix<double, 1, Tnphases> material_density_;
  //! Phase mass
  Eigen::Matrix<double, 1, Tnphases> mass_;
<<<<<<< HEAD
  //! Phase volume
=======
  //! Phae volume
>>>>>>> b18de3bc
  Eigen::Matrix<double, 1, Tnphases> phase_volume_;
  //! Phase volume fraction 
  Eigen::Matrix<double, 1, Tnphases> volume_fraction_;
  //! Size of particle
  Eigen::Matrix<double, 1, Tdim> size_;
  //! Size of particle in natural coordinates
  Eigen::Matrix<double, 1, Tdim> natural_size_;
  //! Pressure
  Eigen::Matrix<double, 1, Tnphases> pressure_;
  //! Stresses
  Eigen::Matrix<double, 6, Tnphases> stress_;
  //! Strains
  Eigen::Matrix<double, 6, Tnphases> strain_;
  //! Volumetric strain at centroid
  Eigen::Matrix<double, Tnphases, 1> volumetric_strain_centroid_;
  //! Strain rate
  Eigen::Matrix<double, 6, Tnphases> strain_rate_;
  //! dstrains
  Eigen::Matrix<double, 6, Tnphases> dstrain_;
  //! Velocity
  Eigen::Matrix<double, Tdim, Tnphases> velocity_;
  //! Particle velocity constraints
  std::map<unsigned, double> particle_velocity_constraints_;
  //! Set traction
  bool set_traction_{false};
  //! Traction
  Eigen::Matrix<double, Tdim, Tnphases> traction_;
  //! Shape functions
  Eigen::VectorXd shapefn_;
  //! B-Matrix
  std::vector<Eigen::MatrixXd> bmatrix_;
  //! Logger
  std::unique_ptr<spdlog::logger> console_;
};  // Particle class
}  // namespace mpm

#include "particle.tcc"

#endif  // MPM_PARTICLE_H__<|MERGE_RESOLUTION|>--- conflicted
+++ resolved
@@ -287,23 +287,16 @@
   using ParticleBase<Tdim>::state_variables_;
   //! Material point volume 
   using ParticleBase<Tdim>::volume_;
-<<<<<<< HEAD
   //! Material point porosity
   using ParticleBase<Tdim>::porosity_;
 
   //! Degree of saturation in porous media
   double saturation_degree_{1.0};
-=======
->>>>>>> b18de3bc
   //! Material density (intrinsic/real density of each phase material)
   Eigen::Matrix<double, 1, Tnphases> material_density_;
   //! Phase mass
   Eigen::Matrix<double, 1, Tnphases> mass_;
-<<<<<<< HEAD
-  //! Phase volume
-=======
   //! Phae volume
->>>>>>> b18de3bc
   Eigen::Matrix<double, 1, Tnphases> phase_volume_;
   //! Phase volume fraction 
   Eigen::Matrix<double, 1, Tnphases> volume_fraction_;
