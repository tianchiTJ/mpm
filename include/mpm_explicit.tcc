//! Constructor
template <unsigned Tdim>
mpm::MPMExplicit<Tdim>::MPMExplicit(std::unique_ptr<IO>&& io)
    : mpm::MPM<Tdim>(std::move(io)) {
  //! Logger
  console_ = spdlog::get("MPMExplicit");

  // Create a mesh with global id 0
  const mpm::Index id = 0;
  meshes_.emplace_back(std::make_unique<mpm::Mesh<Tdim>>(id));

  // Empty all materials
  materials_.clear();

  try {
    analysis_ = io_->analysis();
    // Time-step size
    dt_ = analysis_["dt"].template get<double>();
    // Number of time steps
    nsteps_ = analysis_["nsteps"].template get<mpm::Index>();
    // Gravity
    if (analysis_.at("gravity").is_array() &&
        analysis_.at("gravity").size() == Tdim) {
      for (unsigned i = 0; i < analysis_.at("gravity").size(); ++i) {
        gravity_[i] = analysis_.at("gravity").at(i);
      }
    }
  } catch (std::domain_error& domain_error) {
    console_->error(" {} {} Get analysis object: {}", __FILE__, __LINE__,
                    domain_error.what());
  }
}

// Initialise mesh and particles
template <unsigned Tdim>
bool mpm::MPMExplicit<Tdim>::initialise_mesh_particles() {
  bool status = true;
  try {
    // Get mesh properties
    auto mesh_props = io_->json_object("mesh");
    // Get Mesh reader from JSON object
    const std::string reader =
        mesh_props["mesh_reader"].template get<std::string>();
    // Create a mesh reader
    auto mesh_reader = Factory<mpm::ReadMesh<Tdim>>::instance()->create(reader);

    // Global Index
    mpm::Index gid = 0;
    // Node type
    const auto node_type = mesh_props["node_type"].template get<std::string>();
    // Create nodes from file
    bool node_status = meshes_.at(0)->create_nodes(
        gid,                                                    // global id
        node_type,                                              // node type
        mesh_reader->read_mesh_nodes(io_->file_name("mesh")));  // coordinates

    if (!node_status)
      throw std::runtime_error("Addition of nodes to mesh failed");

    // Shape function name
    const auto cell_type = mesh_props["cell_type"].template get<std::string>();
    // Shape function
    std::shared_ptr<mpm::ShapeFn<Tdim>> shapefn =
        Factory<mpm::ShapeFn<Tdim>>::instance()->create(cell_type);

    // Create cells from file
    bool cell_status = meshes_.at(0)->create_cells(
        gid,      // global id
        shapefn,  // Shape function
        mesh_reader->read_mesh_cells(io_->file_name("mesh")));  // Node ids

    if (!cell_status)
      throw std::runtime_error("Addition of cells to mesh failed");

    // Particle type
    const auto particle_type =
        mesh_props["particle_type"].template get<std::string>();
    // Create particles from file
    bool particle_status = meshes_.at(0)->create_particles(
        gid,            // global id
        particle_type,  // particle type
        mesh_reader->read_particles(
            io_->file_name("particles")));  // coordinates

    if (!particle_status)
      throw std::runtime_error("Addition of particles to mesh failed");

    // Locate particles in cell
    auto unlocatable_particles = meshes_.at(0)->locate_particles_mesh();

    if (!unlocatable_particles.empty())
      throw std::runtime_error("Particle outside the mesh domain");

  } catch (std::exception& exception) {
    console_->error("#{}: Reading mesh and particles: {}", __LINE__,
                    exception.what());
    status = false;
  }
  return status;
}

// Initialise materials
template <unsigned Tdim>
bool mpm::MPMExplicit<Tdim>::initialise_materials() {
  bool status = true;
  try {
    // Get materials properties
    auto materials = io_->json_object("materials");

    for (const auto material_props : materials) {
      // Get material type
      const std::string material_type =
          material_props["type"].template get<std::string>();

      // Get material id
      unsigned material_id = material_props["id"].template get<unsigned>();

      // Create a new material from JSON object
      auto mat = Factory<mpm::Material, unsigned>::instance()->create(
          material_type, std::move(material_id));

      // Initialise material properties
      mat->properties(material_props);

      // Add material to list
      auto result = materials_.insert(std::make_pair(mat->id(), mat));

      // If insert material failed
      if (!result.second) {
        status = false;
        throw std::runtime_error(
            "New material cannot be added, insertion failed");
      }
    }
  } catch (std::exception& exception) {
    console_->error("#{}: Reading materials: {}", __LINE__, exception.what());
    status = false;
  }
  return status;
}

//! MPM Explicit solver
template <unsigned Tdim>
bool mpm::MPMExplicit<Tdim>::solve() {
  bool status = true;

  // Phase
  const unsigned phase = 0;
  // Initialise material
  bool mat_status = this->initialise_materials();
  if (!mat_status) status = false;

  // Initialise mesh and materials
  bool mesh_status = this->initialise_mesh_particles();
  if (!mesh_status) status = false;

  // Assign material to particles
  // Get mesh properties
  auto mesh_props = io_->json_object("mesh");
  // Material id
  const unsigned material_id =
      mesh_props["material_id"].template get<unsigned>();

  // Get material from list of materials
  auto material = materials_.at(material_id);

  // Iterate over each particle to assign material
  meshes_.at(0)->iterate_over_particles(
      std::bind(&mpm::ParticleBase<Tdim>::assign_material,
                std::placeholders::_1, material));

<<<<<<< HEAD
  // Initialise nodes
  meshes_.at(0)->iterate_over_nodes(
      std::bind(&mpm::NodeBase<Tdim>::initialise, std::placeholders::_1));

  meshes_.at(0)->iterate_over_cells(
      std::bind(&mpm::Cell<Tdim>::activate_nodes, std::placeholders::_1));

  // Iterate over each particle to compute shapefn
  meshes_.at(0)->iterate_over_particles(std::bind(
      &mpm::ParticleBase<Tdim>::compute_shapefn, std::placeholders::_1));

  // Compute volume
  meshes_.at(0)->iterate_over_particles(std::bind(
      &mpm::ParticleBase<Tdim>::compute_volume, std::placeholders::_1));

  // Compute mass
  meshes_.at(0)->iterate_over_particles(std::bind(
      &mpm::ParticleBase<Tdim>::compute_mass, std::placeholders::_1, phase));
  // Assign mass and momentum to nodes
  meshes_.at(0)->iterate_over_particles(
      std::bind(&mpm::ParticleBase<Tdim>::map_mass_momentum_to_nodes,
                std::placeholders::_1, phase));

  // Compute nodal velocity
  meshes_.at(0)->iterate_over_nodes_predicate(
      std::bind(&mpm::NodeBase<Tdim>::compute_velocity, std::placeholders::_1),
      std::bind(&mpm::NodeBase<Tdim>::status, std::placeholders::_1));

  // Iterate over each particle to calculate strain
  meshes_.at(0)->iterate_over_particles(
      std::bind(&mpm::ParticleBase<Tdim>::compute_strain, std::placeholders::_1,
                phase, dt_));

  // Iterate over each particle to compute stress
  meshes_.at(0)->iterate_over_particles(std::bind(
      &mpm::ParticleBase<Tdim>::compute_stress, std::placeholders::_1, phase));

  // Iterate over each particle to compute nodal body force
  meshes_.at(0)->iterate_over_particles(
      std::bind(&mpm::ParticleBase<Tdim>::map_body_force, std::placeholders::_1,
                phase, this->gravity_));

  // Iterate over each particle to compute nodal internal force
  meshes_.at(0)->iterate_over_particles(
      std::bind(&mpm::ParticleBase<Tdim>::map_internal_force,
                std::placeholders::_1, phase));

  // Iterate over active nodes to compute acceleratation and velocity
  meshes_.at(0)->iterate_over_nodes_predicate(
      std::bind(&mpm::NodeBase<Tdim>::compute_acceleration_velocity,
                std::placeholders::_1, phase, this->dt_),
      std::bind(&mpm::NodeBase<Tdim>::status, std::placeholders::_1));

  // Iterate over each particle to compute updated position
  meshes_.at(0)->iterate_over_particles(
      std::bind(&mpm::ParticleBase<Tdim>::compute_updated_position,
                std::placeholders::_1, phase, this->dt_));

  // Locate particles
  auto unlocatable_particles = meshes_.at(0)->locate_particles_mesh();

  if (!unlocatable_particles.empty())
    throw std::runtime_error("Particle outside the mesh domain");

  // TODO: Remove
  // Iterate over each particle stats
  meshes_.at(0)->iterate_over_particles(
      std::bind(&mpm::ParticleBase<Tdim>::stats, std::placeholders::_1));

  // TODO: Remove stats
  /*
  std::cout << "After: \n";
  meshes_.at(0)->iterate_over_nodes(
      std::bind(&mpm::NodeBase<Tdim>::stats, std::placeholders::_1));
  */
  meshes_.at(0)->iterate_over_nodes_predicate(
      std::bind(&mpm::NodeBase<Tdim>::stats, std::placeholders::_1),
      std::bind(&mpm::NodeBase<Tdim>::status, std::placeholders::_1));
=======
  for (mpm::Index steps = 0; steps < this->nsteps_; ++steps) {

    // Initialise nodes
    meshes_.at(0)->iterate_over_nodes(
        std::bind(&mpm::NodeBase<Tdim>::initialise, std::placeholders::_1));

    meshes_.at(0)->iterate_over_cells(
        std::bind(&mpm::Cell<Tdim>::activate_nodes, std::placeholders::_1));

    // Iterate over each particle to compute shapefn
    meshes_.at(0)->iterate_over_particles(std::bind(
        &mpm::ParticleBase<Tdim>::compute_shapefn, std::placeholders::_1));

    // Compute volume
    meshes_.at(0)->iterate_over_particles(std::bind(
        &mpm::ParticleBase<Tdim>::compute_volume, std::placeholders::_1));

    // Compute mass
    meshes_.at(0)->iterate_over_particles(std::bind(
        &mpm::ParticleBase<Tdim>::compute_mass, std::placeholders::_1, phase));
    // Assign mass and momentum to nodes
    meshes_.at(0)->iterate_over_particles(
        std::bind(&mpm::ParticleBase<Tdim>::map_mass_momentum_to_nodes,
                  std::placeholders::_1, phase));

    // Compute nodal velocity
    meshes_.at(0)->iterate_over_nodes_predicate(
        std::bind(&mpm::NodeBase<Tdim>::compute_velocity,
                  std::placeholders::_1),
        std::bind(&mpm::NodeBase<Tdim>::status, std::placeholders::_1));

    // Iterate over each particle to calculate strain
    meshes_.at(0)->iterate_over_particles(
        std::bind(&mpm::ParticleBase<Tdim>::compute_strain,
                  std::placeholders::_1, phase, dt_));

    // Iterate over each particle to compute stress
    meshes_.at(0)->iterate_over_particles(
        std::bind(&mpm::ParticleBase<Tdim>::compute_stress,
                  std::placeholders::_1, phase));

    // Iterate over each particle to compute nodal body force
    meshes_.at(0)->iterate_over_particles(
        std::bind(&mpm::ParticleBase<Tdim>::map_body_force,
                  std::placeholders::_1, phase, this->gravity_));

    // Iterate over each particle to compute nodal internal force
    meshes_.at(0)->iterate_over_particles(
        std::bind(&mpm::ParticleBase<Tdim>::map_internal_force,
                  std::placeholders::_1, phase));

    // Iterate over active nodes to compute acceleratation and velocity
    meshes_.at(0)->iterate_over_nodes_predicate(
        std::bind(&mpm::NodeBase<Tdim>::compute_acceleration_velocity,
                  std::placeholders::_1, phase, this->dt_),
        std::bind(&mpm::NodeBase<Tdim>::status, std::placeholders::_1));

    // Iterate over each particle to compute updated position
    meshes_.at(0)->iterate_over_particles(
        std::bind(&mpm::ParticleBase<Tdim>::compute_updated_position,
                  std::placeholders::_1, phase, this->dt_));

    // Locate particles
    auto unlocatable_particles = meshes_.at(0)->locate_particles_mesh();

    if (!unlocatable_particles.empty())
      throw std::runtime_error("Particle outside the mesh domain");
>>>>>>> 26654457

    // Stats
    // TODO: Remove
    // Iterate over each particle stats
    meshes_.at(0)->iterate_over_particles(
        std::bind(&mpm::ParticleBase<Tdim>::stats, std::placeholders::_1));

    // TODO: Remove stats
    /*
    std::cout << "After: \n";
    meshes_.at(0)->iterate_over_nodes(
        std::bind(&mpm::NodeBase<Tdim>::stats, std::placeholders::_1));
    */
    meshes_.at(0)->iterate_over_nodes_predicate(
        std::bind(&mpm::NodeBase<Tdim>::stats, std::placeholders::_1),
        std::bind(&mpm::NodeBase<Tdim>::status, std::placeholders::_1));
  }
  return status;
}<|MERGE_RESOLUTION|>--- conflicted
+++ resolved
@@ -169,86 +169,6 @@
       std::bind(&mpm::ParticleBase<Tdim>::assign_material,
                 std::placeholders::_1, material));
 
-<<<<<<< HEAD
-  // Initialise nodes
-  meshes_.at(0)->iterate_over_nodes(
-      std::bind(&mpm::NodeBase<Tdim>::initialise, std::placeholders::_1));
-
-  meshes_.at(0)->iterate_over_cells(
-      std::bind(&mpm::Cell<Tdim>::activate_nodes, std::placeholders::_1));
-
-  // Iterate over each particle to compute shapefn
-  meshes_.at(0)->iterate_over_particles(std::bind(
-      &mpm::ParticleBase<Tdim>::compute_shapefn, std::placeholders::_1));
-
-  // Compute volume
-  meshes_.at(0)->iterate_over_particles(std::bind(
-      &mpm::ParticleBase<Tdim>::compute_volume, std::placeholders::_1));
-
-  // Compute mass
-  meshes_.at(0)->iterate_over_particles(std::bind(
-      &mpm::ParticleBase<Tdim>::compute_mass, std::placeholders::_1, phase));
-  // Assign mass and momentum to nodes
-  meshes_.at(0)->iterate_over_particles(
-      std::bind(&mpm::ParticleBase<Tdim>::map_mass_momentum_to_nodes,
-                std::placeholders::_1, phase));
-
-  // Compute nodal velocity
-  meshes_.at(0)->iterate_over_nodes_predicate(
-      std::bind(&mpm::NodeBase<Tdim>::compute_velocity, std::placeholders::_1),
-      std::bind(&mpm::NodeBase<Tdim>::status, std::placeholders::_1));
-
-  // Iterate over each particle to calculate strain
-  meshes_.at(0)->iterate_over_particles(
-      std::bind(&mpm::ParticleBase<Tdim>::compute_strain, std::placeholders::_1,
-                phase, dt_));
-
-  // Iterate over each particle to compute stress
-  meshes_.at(0)->iterate_over_particles(std::bind(
-      &mpm::ParticleBase<Tdim>::compute_stress, std::placeholders::_1, phase));
-
-  // Iterate over each particle to compute nodal body force
-  meshes_.at(0)->iterate_over_particles(
-      std::bind(&mpm::ParticleBase<Tdim>::map_body_force, std::placeholders::_1,
-                phase, this->gravity_));
-
-  // Iterate over each particle to compute nodal internal force
-  meshes_.at(0)->iterate_over_particles(
-      std::bind(&mpm::ParticleBase<Tdim>::map_internal_force,
-                std::placeholders::_1, phase));
-
-  // Iterate over active nodes to compute acceleratation and velocity
-  meshes_.at(0)->iterate_over_nodes_predicate(
-      std::bind(&mpm::NodeBase<Tdim>::compute_acceleration_velocity,
-                std::placeholders::_1, phase, this->dt_),
-      std::bind(&mpm::NodeBase<Tdim>::status, std::placeholders::_1));
-
-  // Iterate over each particle to compute updated position
-  meshes_.at(0)->iterate_over_particles(
-      std::bind(&mpm::ParticleBase<Tdim>::compute_updated_position,
-                std::placeholders::_1, phase, this->dt_));
-
-  // Locate particles
-  auto unlocatable_particles = meshes_.at(0)->locate_particles_mesh();
-
-  if (!unlocatable_particles.empty())
-    throw std::runtime_error("Particle outside the mesh domain");
-
-  // TODO: Remove
-  // Iterate over each particle stats
-  meshes_.at(0)->iterate_over_particles(
-      std::bind(&mpm::ParticleBase<Tdim>::stats, std::placeholders::_1));
-
-  // TODO: Remove stats
-  /*
-  std::cout << "After: \n";
-  meshes_.at(0)->iterate_over_nodes(
-      std::bind(&mpm::NodeBase<Tdim>::stats, std::placeholders::_1));
-  */
-  meshes_.at(0)->iterate_over_nodes_predicate(
-      std::bind(&mpm::NodeBase<Tdim>::stats, std::placeholders::_1),
-      std::bind(&mpm::NodeBase<Tdim>::status, std::placeholders::_1));
-=======
   for (mpm::Index steps = 0; steps < this->nsteps_; ++steps) {
 
     // Initialise nodes
@@ -316,7 +236,6 @@
 
     if (!unlocatable_particles.empty())
       throw std::runtime_error("Particle outside the mesh domain");
->>>>>>> 26654457
 
     // Stats
     // TODO: Remove
