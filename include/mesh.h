#ifndef MPM_MESH_H_
#define MPM_MESH_H_

#include <algorithm>
#include <array>
#include <limits>
#include <memory>
#include <numeric>
#include <vector>

// Eigen
#include "Eigen/Dense"
// MPI
#ifdef USE_MPI
#include "mpi.h"
#endif
// TBB
#include <tbb/parallel_for.h>
#include <tbb/parallel_for_each.h>

#include <tsl/robin_map.h>
// JSON
#include "json.hpp"
using Json = nlohmann::json;

#include "cell.h"
#include "container.h"
#include "factory.h"
#include "function_base.h"
#include "geometry.h"
#include "hdf5_particle.h"
#include "io.h"
#include "levelset.h"
#include "logger.h"
#include "material/material.h"
#include "mpi_datatypes.h"
#include "node.h"
#include "particle.h"
#include "particle_base.h"
<<<<<<< HEAD
#include "read_mesh.h"
=======
#include "particle_traction.h"
>>>>>>> 8838a747

namespace mpm {

//! Mesh class
//! \brief Base class that stores the information about meshes
//! \details Mesh class which stores the particles, nodes, cells and neighbours
//! \tparam Tdim Dimension
template <unsigned Tdim>
class Mesh {
 public:
  //! Define a vector of size dimension
  using VectorDim = Eigen::Matrix<double, Tdim, 1>;

  // Construct a mesh with a global unique id
  //! \param[in] id Global mesh id
  //! \param[in] isoparametric Mesh is isoparametric
  Mesh(unsigned id, bool isoparametric = true);

  //! Default destructor
  ~Mesh() = default;

  //! Delete copy constructor
  Mesh(const Mesh<Tdim>&) = delete;

  //! Delete assignement operator
  Mesh& operator=(const Mesh<Tdim>&) = delete;

  //! Return id of the mesh
  unsigned id() const { return id_; }

  //! Return if a mesh is isoparametric
  bool is_isoparametric() const { return isoparametric_; }

  //! Create nodes from coordinates
  //! \param[in] gnid Global node id
  //! \param[in] node_type Node type
  //! \param[in] coordinates Nodal coordinates
  //! \param[in] check_duplicates Parameter to check duplicates
  //! \retval status Create node status
  bool create_nodes(mpm::Index gnid, const std::string& node_type,
                    const std::vector<VectorDim>& coordinates,
                    bool check_duplicates = true);

  //! Add a node to the mesh
  //! \param[in] node A shared pointer to node
  //! \param[in] check_duplicates Parameter to check duplicates
  //! \retval insertion_status Return the successful addition of a node
  bool add_node(const std::shared_ptr<mpm::NodeBase<Tdim>>& node,
                bool check_duplicates = true);

  //! Remove a node from the mesh
  //! \param[in] node A shared pointer to node
  //! \retval insertion_status Return the successful addition of a node
  bool remove_node(const std::shared_ptr<mpm::NodeBase<Tdim>>& node);

  //! Return the number of nodes
  mpm::Index nnodes() const { return nodes_.size(); }

  //! Iterate over nodes
  //! \tparam Toper Callable object typically a baseclass functor
  template <typename Toper>
  void iterate_over_nodes(Toper oper);

  //! Iterate over nodes with predicate
  //! \tparam Toper Callable object typically a baseclass functor
  //! \tparam Tpred Predicate
  template <typename Toper, typename Tpred>
  void iterate_over_nodes_predicate(Toper oper, Tpred pred);

  //! Create a list of active nodes in mesh
  void find_active_nodes();

  //! Iterate over active nodes
  //! \tparam Toper Callable object typically a baseclass functor
  template <typename Toper>
  void iterate_over_active_nodes(Toper oper);

#ifdef USE_MPI
  //! All reduce over nodal scalar property
  //! \tparam Tgetfunctor Functor for getter
  //! \tparam Tsetfunctor Functor for setter
  //! \param[in] getter Getter function
  template <typename Tgetfunctor, typename Tsetfunctor>
  void allreduce_nodal_scalar_property(Tgetfunctor getter, Tsetfunctor setter);
#endif

#ifdef USE_MPI
  //! All reduce over nodal vector property
  //! \tparam Tgetfunctor Functor for getter
  //! \tparam Tsetfunctor Functor for setter
  //! \param[in] getter Getter function
  template <typename Tgetfunctor, typename Tsetfunctor>
  void allreduce_nodal_vector_property(Tgetfunctor getter, Tsetfunctor setter);
#endif

  //! Create cells from list of nodes
  //! \param[in] gcid Global cell id
  //! \param[in] element Element type
  //! \param[in] cells Node ids of cells
  //! \param[in] check_duplicates Parameter to check duplicates
  //! \retval status Create cells status
  bool create_cells(mpm::Index gnid,
                    const std::shared_ptr<mpm::Element<Tdim>>& element,
                    const std::vector<std::vector<mpm::Index>>& cells,
                    bool check_duplicates = true);

  //! Add a cell from the mesh
  //! \param[in] cell A shared pointer to cell
  //! \param[in] check_duplicates Parameter to check duplicates
  //! \retval insertion_status Return the successful addition of a cell
  bool add_cell(const std::shared_ptr<mpm::Cell<Tdim>>& cell,
                bool check_duplicates = true);

  //! Remove a cell from the mesh
  //! \param[in] cell A shared pointer to cell
  //! \retval insertion_status Return the successful addition of a cell
  bool remove_cell(const std::shared_ptr<mpm::Cell<Tdim>>& cell);

  //! Number of cells in the mesh
  mpm::Index ncells() const { return cells_.size(); }

  //! Iterate over cells
  //! \tparam Toper Callable object typically a baseclass functor
  template <typename Toper>
  void iterate_over_cells(Toper oper);

  //! Create particles from coordinates
  //! \param[in] gpids Global particle ids
  //! \param[in] particle_type Particle type
  //! \param[in] coordinates Nodal coordinates
  //! \param[in] check_duplicates Parameter to check duplicates
  //! \retval status Create particle status
  bool create_particles(const std::vector<mpm::Index>& gpids,
                        const std::string& particle_type,
                        const std::vector<VectorDim>& coordinates,
                        bool check_duplicates = true);

  //! Add a particle to the mesh
  //! \param[in] particle A shared pointer to particle
  //! \param[in] checks Parameter to check duplicates and addition
  //! \retval insertion_status Return the successful addition of a particle
  bool add_particle(const std::shared_ptr<mpm::ParticleBase<Tdim>>& particle,
                    bool checks = true);

  //! Remove a particle from the mesh
  //! \param[in] particle A shared pointer to particle
  //! \retval insertion_status Return the successful addition of a particle
  bool remove_particle(
      const std::shared_ptr<mpm::ParticleBase<Tdim>>& particle);

  //! Remove a particle by id
  bool remove_particle_by_id(mpm::Index id);

  //! Remove all particles in a cell in nonlocal rank
  void remove_all_nonrank_particles();

  //! Transfer particles to different ranks in nonlocal rank cells
  void transfer_nonrank_particles();

  //! Find shared nodes across MPI domains in the mesh
  void find_domain_shared_nodes();

  //! Number of particles in the mesh
  mpm::Index nparticles() const { return particles_.size(); }

  //! Locate particles in a cell
  //! Iterate over all cells in a mesh to find the cell in which particles
  //! are located.
  //! \retval particles Particles which cannot be located in the mesh
  std::vector<std::shared_ptr<mpm::ParticleBase<Tdim>>> locate_particles_mesh();

  //! Iterate over particles
  //! \tparam Toper Callable object typically a baseclass functor
  template <typename Toper>
  void iterate_over_particles(Toper oper);

  //! Iterate over particle set
  //! \tparam Toper Callable object typically a baseclass functor
  //! \param[in] set_id particle set id
  template <typename Toper>
  void iterate_over_particle_set(unsigned set_id, Toper oper);

  //! Return coordinates of particles
  std::vector<Eigen::Matrix<double, 3, 1>> particle_coordinates();

  //! Return particles vector data
  //! \param[in] attribute Name of the vector data attribute
  //! \param[in] phase Index corresponding to the phase
  std::vector<Eigen::Matrix<double, 3, 1>> particles_vector_data(
      const std::string& attribute, unsigned phase);

  //! Assign velocity constraints to nodes
  //! \param[in] velocity_constraints Constraint at node, dir, and velocity
  bool assign_velocity_constraints(
      const std::vector<std::tuple<mpm::Index, unsigned, double>>&
          velocity_constraints);

  //! Assign velocity constraints to cells
  //! \param[in] velocity_constraints Constraint at cell id, face id, dir, and
  //! velocity
  bool assign_cell_velocity_constraints(
      const std::vector<std::tuple<mpm::Index, unsigned, unsigned, double>>&
          velocity_constraints);

  //! Assign friction constraints to nodes
  //! \param[in] friction_constraints Constraint at node, dir, sign, friction
  bool assign_friction_constraints(
      const std::vector<std::tuple<mpm::Index, unsigned, int, double>>&
          friction_constraints);

  //! Compute and assign rotation matrix to nodes
  //! \param[in] euler_angles Map of node number and respective euler_angles
  bool compute_nodal_rotation_matrices(
      const std::map<mpm::Index, Eigen::Matrix<double, Tdim, 1>>& euler_angles);

  //! Assign particles volumes
  //! \param[in] particle_volumes Volume at dir on particle
  bool assign_particles_volumes(
      const std::vector<std::tuple<mpm::Index, double>>& particle_volumes);

  //! Create particles tractions
  //! \param[in] mfunction Math function if defined
  //! \param[in] setid Particle set id
  //! \param[in] dir Direction of traction load
  //! \param[in] traction Particle traction
  bool create_particles_tractions(
      const std::shared_ptr<FunctionBase>& mfunction, int set_id, unsigned dir,
      double traction);

  //! Apply traction to particles
  //! \param[in] current_time Current time
  void apply_traction_on_particles(double current_time);

  //! Assign nodal concentrated force
  //! \param[in] mfunction Math function if defined
  //! \param[in] setid Node set id
  //! \param[in] dir Direction of force
  //! \param[in] node_forces Concentrated force at dir on nodes
  bool assign_nodal_concentrated_forces(
      const std::shared_ptr<FunctionBase>& mfunction, int set_id, unsigned dir,
      double force);

  //! Assign particles velocity constraints
  //! \param[in] particle_velocity_constraints velocity at dir on particle
  bool assign_particles_velocity_constraints(
      const std::vector<std::tuple<mpm::Index, unsigned, double>>&
          particle_velocity_constraints);

  //! Assign particles stresses
  //! \param[in] particle_stresses Initial stresses of particle
  bool assign_particles_stresses(
      const std::vector<Eigen::Matrix<double, 6, 1>>& particle_stresses);

  //! Assign particles cells
  //! \param[in] particles_cells Particles and cells
  bool assign_particles_cells(
      const std::vector<std::array<mpm::Index, 2>>& particles_cells);

  //! Return particles cells
  //! \retval particles_cells Particles and cells
  std::vector<std::array<mpm::Index, 2>> particles_cells() const;

  //! Return status of the mesh. A mesh is active, if at least one particle is
  //! present
  bool status() const { return particles_.size(); }

  //! Generate points
  //! \param[in] nquadratures Number of points per direction in cell
  //! \param[in] particle_type Particle type
  //! \retval point Material point coordinates
  void generate_material_points(unsigned nquadratures,
                                const std::string& particle_type);

  //! Initialise material models
  //! \param[in] materials Material models
  void initialise_material_models(
      const std::map<unsigned, std::shared_ptr<mpm::Material<Tdim>>>&
          materials) {
    materials_ = materials;
  }

  //! Find cell neighbours
  void compute_cell_neighbours();

  //! Add a neighbour mesh, using the local id for the new mesh and a mesh
  //! pointer
  //! \param[in] local_id local id of the mesh
  //! \param[in] neighbour A shared pointer to the neighbouring mesh
  //! \retval insertion_status Return the successful addition of a node
  bool add_neighbour(unsigned local_id,
                     const std::shared_ptr<Mesh<Tdim>>& neighbour);

  //! Return the number of neighbouring meshes
  unsigned nneighbours() const { return neighbour_meshes_.size(); }

  //! Find ghost boundary cells
  void find_ghost_boundary_cells();

  //! Write HDF5 particles
  //! \param[in] phase Index corresponding to the phase
  //! \param[in] filename Name of HDF5 file to write particles data
  //! \retval status Status of writing HDF5 output
  bool write_particles_hdf5(unsigned phase, const std::string& filename);

  //! Read HDF5 particles
  //! \param[in] phase Index corresponding to the phase
  //! \param[in] filename Name of HDF5 file to write particles data
  //! \retval status Status of reading HDF5 output
  bool read_particles_hdf5(unsigned phase, const std::string& filename);

  //! Return nodal coordinates
  std::vector<Eigen::Matrix<double, 3, 1>> nodal_coordinates() const;

  //! Return node pairs
  std::vector<std::array<mpm::Index, 2>> node_pairs() const;

  //! Create map of container of particles in sets
  //! \param[in] map of particles ids in sets
  //! \param[in] check_duplicates Parameter to check duplicates
  //! \retval status Status of  create particle sets
  bool create_particle_sets(
      const tsl::robin_map<mpm::Index, std::vector<mpm::Index>>& particle_sets,
      bool check_duplicates);

<<<<<<< HEAD
  //! Return the number of level sets defined
  //! \retval number of level sets
  unsigned nlevelsets() const { return level_sets_.size(); }
=======
  //! Create map of container of nodes in sets
  //! \param[in] map of nodes ids in sets
  //! \param[in] check_duplicates Parameter to check duplicates
  //! \retval status Status of  create node sets
  bool create_node_sets(
      const tsl::robin_map<mpm::Index, std::vector<mpm::Index>>& node_sets,
      bool check_duplicates);
>>>>>>> 8838a747

  //! Get the container of cell
  mpm::Container<Cell<Tdim>> cells();

  //! Return particle cell ids
  std::map<mpm::Index, mpm::Index>* particles_cell_ids();

  //! Return nghost cells
  unsigned nghost_cells() const { return ghost_cells_.size(); }

  //! Return nlocal ghost cells
  unsigned nlocal_ghost_cells() const { return local_ghost_cells_.size(); }

  //! Generate particles
  //! \param[in] io IO object handle
  //! \param[in] generator Point generator object
  void generate_particles(const std::shared_ptr<mpm::IO>& io,
                          const Json& generator);

 private:
  // Read particles from file
  void read_particles_file(const std::shared_ptr<mpm::IO>& io,
                           const Json& generator);

  // Locate a particle in mesh cells
  bool locate_particle_cells(
      const std::shared_ptr<mpm::ParticleBase<Tdim>>& particle);

 private:
  //! mesh id
  unsigned id_{std::numeric_limits<unsigned>::max()};
  //! Isoparametric mesh
  bool isoparametric_{true};
  //! Container of mesh neighbours
  Map<Mesh<Tdim>> neighbour_meshes_;
  //! Container of particles
  Container<ParticleBase<Tdim>> particles_;
  //! Container of particles ids and cell ids
  std::map<mpm::Index, mpm::Index> particles_cell_ids_;
  //! Container of particle sets
  tsl::robin_map<unsigned, Container<ParticleBase<Tdim>>> particle_sets_;
  //! Map of particles for fast retrieval
  Map<ParticleBase<Tdim>> map_particles_;
  //! Container of nodes
  Container<NodeBase<Tdim>> nodes_;
  //! Container of domain shared nodes
  Container<NodeBase<Tdim>> domain_shared_nodes_;
  //! Boundary nodes
  Container<NodeBase<Tdim>> boundary_nodes_;
  //! Container of node sets
  tsl::robin_map<unsigned, Container<NodeBase<Tdim>>> node_sets_;
  //! Container of active nodes
  Container<NodeBase<Tdim>> active_nodes_;
  //! Map of nodes for fast retrieval
  Map<NodeBase<Tdim>> map_nodes_;
  //! Map of cells for fast retrieval
  Map<Cell<Tdim>> map_cells_;
  //! Container of cells
  Container<Cell<Tdim>> cells_;
  //! Container of ghost cells sharing the current MPI rank
  Container<Cell<Tdim>> ghost_cells_;
  //! Container of local ghost cells
  Container<Cell<Tdim>> local_ghost_cells_;
  //! Map of ghost cells to the neighbours ranks
  std::map<unsigned, std::vector<unsigned>> ghost_cells_neighbour_ranks_;
  //! Faces and cells
  std::multimap<std::vector<mpm::Index>, mpm::Index> faces_cells_;
  //! Materials
  std::map<unsigned, std::shared_ptr<mpm::Material<Tdim>>> materials_;
  //! Loading (Particle tractions)
  std::vector<std::shared_ptr<mpm::ParticleTraction>> particle_tractions_;
  //! Logger
  std::unique_ptr<spdlog::logger> console_;
  // Level sets
  std::unordered_map<unsigned, std::shared_ptr<LevelSet<Tdim>>> level_sets_;
  //! TBB grain size
  int tbb_grain_size_{100};
};  // Mesh class
}  // namespace mpm

#include "mesh.tcc"

#endif  // MPM_MESH_H_<|MERGE_RESOLUTION|>--- conflicted
+++ resolved
@@ -37,11 +37,8 @@
 #include "node.h"
 #include "particle.h"
 #include "particle_base.h"
-<<<<<<< HEAD
+#include "particle_traction.h"
 #include "read_mesh.h"
-=======
-#include "particle_traction.h"
->>>>>>> 8838a747
 
 namespace mpm {
 
@@ -366,11 +363,6 @@
       const tsl::robin_map<mpm::Index, std::vector<mpm::Index>>& particle_sets,
       bool check_duplicates);
 
-<<<<<<< HEAD
-  //! Return the number of level sets defined
-  //! \retval number of level sets
-  unsigned nlevelsets() const { return level_sets_.size(); }
-=======
   //! Create map of container of nodes in sets
   //! \param[in] map of nodes ids in sets
   //! \param[in] check_duplicates Parameter to check duplicates
@@ -378,7 +370,10 @@
   bool create_node_sets(
       const tsl::robin_map<mpm::Index, std::vector<mpm::Index>>& node_sets,
       bool check_duplicates);
->>>>>>> 8838a747
+
+  //! Return the number of level sets defined
+  //! \retval number of level sets
+  unsigned nlevelsets() const { return level_sets_.size(); }
 
   //! Get the container of cell
   mpm::Container<Cell<Tdim>> cells();
