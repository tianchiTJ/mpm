project(mpm LANGUAGES CXX)

# Require C++14-compliant compiler; only available for CMake v3.10 and up
set(CMAKE_CXX_STANDARD 14)

cmake_minimum_required(VERSION 3.10)

SET(CMAKE_COLOR_MAKEFILE ON)
SET(CMAKE_VERBOSE_MAKEFILE OFF)

# General compile settings
IF (NOT CMAKE_BUILD_TYPE)
 #SET(CMAKE_BUILD_TYPE "Debug")
 SET(CMAKE_BUILD_TYPE "Release")
ENDIF (NOT CMAKE_BUILD_TYPE)

# GNU specific settings
if (CMAKE_CXX_COMPILER_ID MATCHES "GNU")
  SET(CMAKE_CXX_FLAGS "${CMAKE_CXX_FLAGS} -fpermissive")
endif()

# Intel specific settings
if (CMAKE_CXX_COMPILER_ID MATCHES "Intel")
  SET(CMAKE_CXX_FLAGS "${CMAKE_CXX_FLAGS} -std=c++14")
endif()

# Clang specific settings
if (CMAKE_CXX_COMPILER_ID MATCHES "Clang")
  SET(CMAKE_CXX_FLAGS "${CMAKE_CXX_FLAGS} -Wno-undefined-var-template")
endif()

# CMake seems to have no way to enable/disable testing per subproject,
# so we provide an option similar to BUILD_TESTING, but just for MPM.
option(MPM_BUILD_TESTING "enable testing for mpm" ON)

# CMake option for building mpm as a shared library for CI
option(MPM_BUILD_LIB "enable libmpm" OFF)

# CMake Modules
set(CMAKE_MODULE_PATH "${CMAKE_SOURCE_DIR}/cmake" ${CMAKE_MODULE_PATH})

# Boost Archive
find_package(Boost REQUIRED COMPONENTS filesystem system)
include_directories(${BOOST_INCLUDE_DIRS})
link_libraries(${Boost_FILESYSTEM_LIBRARY} ${Boost_SYSTEM_LIBRARY})

# Eigen
find_package(Eigen3 REQUIRED)
include_directories(${EIGEN3_INCLUDE_DIR})

# MPI
find_package(MPI)
if (MPI_FOUND)
  add_definitions("-DUSE_MPI")
  include_directories(${MPI_CXX_INCLUDE_DIRS})
  link_libraries(${MPI_CXX_LIBRARIES})
endif()

# HDF5
ENABLE_LANGUAGE(C)
find_package(HDF5 COMPONENTS CXX HL)
if (HDF5_FOUND)
  include_directories(${HDF5_INCLUDE_DIRS})
  link_libraries(${HDF5_LIBRARIES} ${HDF5_HL_LIBRARIES} ${HDF5_CXX_HL_LIBRARIES})
  add_definitions(${HDF5_DEFINITIONS})
endif()

# OpenMP
find_package(OpenMP)
if (OPENMP_FOUND)
  if (CMAKE_CXX_COMPILER_ID MATCHES "GNU")
    set (CMAKE_C_FLAGS "${CMAKE_C_FLAGS} ${OpenMP_C_FLAGS}")
    set (CMAKE_CXX_FLAGS "${CMAKE_CXX_FLAGS} ${OpenMP_CXX_FLAGS}")
  endif()
endif()

# TBB
find_package(TBB REQUIRED)
add_definitions(${TBB_DEFINITIONS})
include_directories(${TBB_INCLUDE_DIRS})
link_libraries(${TBB_LIBRARIES})

# pthreads
find_package (Threads)
link_libraries (${CMAKE_THREAD_LIBS_INIT})

# VTK
find_package(VTK)
if (VTK_FOUND)
  include_directories(${VTK_INCLUDE_DIRS})
  link_libraries(${VTK_LIBRARIES})
  add_definitions("-DUSE_VTK")
  set(mpm_vtk ${mpm_SOURCE_DIR}/src/vtk_writer.cc)
endif()

# METIS
find_package(METIS)
if (METIS_FOUND)
    include_directories(SYSTEM ${METIS_INCLUDE_DIR})
    link_libraries(${METIS_LIBRARY})
endif (METIS_FOUND)

# ParMETIS
find_package(ParMETIS)
if (PARMETIS_FOUND)
  add_definitions("-DUSE_PARMETIS")
  include_directories(${PARMETIS_INCLUDE_DIRS})
  link_libraries(${PARMETIS_LIBRARIES})
endif()


# Include directories
include_directories(BEFORE
  ${mpm_SOURCE_DIR}/include/
  ${mpm_SOURCE_DIR}/include/elements/
  ${mpm_SOURCE_DIR}/include/elements/2d
  ${mpm_SOURCE_DIR}/include/elements/3d
  ${mpm_SOURCE_DIR}/include/functions/
  ${mpm_SOURCE_DIR}/external/
  ${mpm_SOURCE_DIR}/tests/include/
)

# mpm executable
SET(mpm_src
  ${mpm_SOURCE_DIR}/src/affine_transform.cc
  ${mpm_SOURCE_DIR}/src/cell.cc
  ${mpm_SOURCE_DIR}/src/element.cc
  ${mpm_SOURCE_DIR}/src/function.cc
  ${mpm_SOURCE_DIR}/src/geometry.cc
  ${mpm_SOURCE_DIR}/src/hdf5_particle.cc  
  ${mpm_SOURCE_DIR}/src/io.cc
  ${mpm_SOURCE_DIR}/src/logger.cc
  ${mpm_SOURCE_DIR}/src/material.cc
  ${mpm_SOURCE_DIR}/src/mpm.cc
  ${mpm_SOURCE_DIR}/src/node.cc
  ${mpm_SOURCE_DIR}/src/particle.cc
  ${mpm_SOURCE_DIR}/src/quadrature.cc
  ${mpm_SOURCE_DIR}/src/read_mesh.cc
  ${mpm_SOURCE_DIR}/src/step_function.cc
)

if(MPM_BUILD_LIB)
add_library(lmpm SHARED ${mpm_src} ${mpm_vtk})
add_executable(mpm ${mpm_SOURCE_DIR}/src/main.cc)
target_link_libraries(mpm lmpm)
else()
add_executable(mpm ${mpm_SOURCE_DIR}/src/main.cc ${mpm_src} ${mpm_vtk})
endif()

# Unit test
if(MPM_BUILD_TESTING)
  SET(test_src
    ${mpm_SOURCE_DIR}/tests/test_main.cc
    ${mpm_SOURCE_DIR}/tests/cell_container_test.cc
    ${mpm_SOURCE_DIR}/tests/cell_test.cc
    ${mpm_SOURCE_DIR}/tests/factory_test.cc
    ${mpm_SOURCE_DIR}/tests/geometry_test.cc
    ${mpm_SOURCE_DIR}/tests/elements/hexahedron_element_test.cc
    ${mpm_SOURCE_DIR}/tests/elements/hexahedron_quadrature_test.cc
    ${mpm_SOURCE_DIR}/tests/elements/quadrilateral_element_test.cc
    ${mpm_SOURCE_DIR}/tests/elements/quadrilateral_gimp_element_test.cc
    ${mpm_SOURCE_DIR}/tests/elements/quadrilateral_quadrature_test.cc
    ${mpm_SOURCE_DIR}/tests/elements/triangle_element_test.cc
    ${mpm_SOURCE_DIR}/tests/elements/triangle_quadrature_test.cc
    ${mpm_SOURCE_DIR}/tests/graph_test.cc
    ${mpm_SOURCE_DIR}/tests/io_test.cc
    ${mpm_SOURCE_DIR}/tests/material/bingham_test.cc
    ${mpm_SOURCE_DIR}/tests/material/linear_elastic_test.cc
    ${mpm_SOURCE_DIR}/tests/material/newtonian_test.cc
    ${mpm_SOURCE_DIR}/tests/mesh_cell_neighbours_test.cc
    ${mpm_SOURCE_DIR}/tests/mesh_test.cc
    ${mpm_SOURCE_DIR}/tests/mpi_particle_test.cc
    ${mpm_SOURCE_DIR}/tests/mpi_wrapper_test.cc
    ${mpm_SOURCE_DIR}/tests/mpm_explicit_usf_test.cc
    ${mpm_SOURCE_DIR}/tests/mpm_explicit_usf_unitcell_test.cc
    ${mpm_SOURCE_DIR}/tests/mpm_explicit_usl_test.cc
    ${mpm_SOURCE_DIR}/tests/mpm_explicit_usl_unitcell_test.cc
    ${mpm_SOURCE_DIR}/tests/node_container_test.cc
    ${mpm_SOURCE_DIR}/tests/node_map_test.cc
    ${mpm_SOURCE_DIR}/tests/node_test.cc
    ${mpm_SOURCE_DIR}/tests/particle_cell_crossing_test.cc
    ${mpm_SOURCE_DIR}/tests/particle_container_test.cc
    ${mpm_SOURCE_DIR}/tests/particle_test.cc
    ${mpm_SOURCE_DIR}/tests/point_in_cell_test.cc
    ${mpm_SOURCE_DIR}/tests/read_mesh_ascii_test.cc
    ${mpm_SOURCE_DIR}/tests/write_mesh_particles.cc
    ${mpm_SOURCE_DIR}/tests/write_mesh_particles_unitcell.cc
<<<<<<< HEAD
    ${mpm_SOURCE_DIR}/tests/math_functions_test.cc
  )   
  add_executable(mpmtest ${test_src})
  target_link_libraries(mpmtest lmpm)
  add_test(NAME mpmtest COMMAND $<TARGET_FILE:mpmtest>)
  enable_testing()
=======
    ${mpm_SOURCE_DIR}/tests/elements/hexahedron_gimp_element_test.cc
  )
  if(MPM_BUILD_LIB)
    add_executable(mpmtest ${test_src})
    target_link_libraries(mpmtest lmpm)
    add_test(NAME mpmtest COMMAND $<TARGET_FILE:mpmtest>)
    enable_testing()
  else()
    add_executable(mpmtest ${test_src} ${mpm_src} ${mpm_vtk})
    add_test(NAME mpmtest COMMAND $<TARGET_FILE:mpmtest>)
    enable_testing()
  endif()
>>>>>>> 0367d187
endif()

# Coverage
find_package(codecov)
if(ENABLE_COVERAGE)
  add_executable(mpmtest_coverage ${mpm_vtk} ${mpm_src} ${test_src})
  add_coverage(mpmtest_coverage)
endif()<|MERGE_RESOLUTION|>--- conflicted
+++ resolved
@@ -115,7 +115,6 @@
   ${mpm_SOURCE_DIR}/include/elements/
   ${mpm_SOURCE_DIR}/include/elements/2d
   ${mpm_SOURCE_DIR}/include/elements/3d
-  ${mpm_SOURCE_DIR}/include/functions/
   ${mpm_SOURCE_DIR}/external/
   ${mpm_SOURCE_DIR}/tests/include/
 )
@@ -127,7 +126,6 @@
   ${mpm_SOURCE_DIR}/src/element.cc
   ${mpm_SOURCE_DIR}/src/function.cc
   ${mpm_SOURCE_DIR}/src/geometry.cc
-  ${mpm_SOURCE_DIR}/src/hdf5_particle.cc  
   ${mpm_SOURCE_DIR}/src/io.cc
   ${mpm_SOURCE_DIR}/src/logger.cc
   ${mpm_SOURCE_DIR}/src/material.cc
@@ -185,15 +183,7 @@
     ${mpm_SOURCE_DIR}/tests/read_mesh_ascii_test.cc
     ${mpm_SOURCE_DIR}/tests/write_mesh_particles.cc
     ${mpm_SOURCE_DIR}/tests/write_mesh_particles_unitcell.cc
-<<<<<<< HEAD
     ${mpm_SOURCE_DIR}/tests/math_functions_test.cc
-  )   
-  add_executable(mpmtest ${test_src})
-  target_link_libraries(mpmtest lmpm)
-  add_test(NAME mpmtest COMMAND $<TARGET_FILE:mpmtest>)
-  enable_testing()
-=======
-    ${mpm_SOURCE_DIR}/tests/elements/hexahedron_gimp_element_test.cc
   )
   if(MPM_BUILD_LIB)
     add_executable(mpmtest ${test_src})
@@ -205,7 +195,6 @@
     add_test(NAME mpmtest COMMAND $<TARGET_FILE:mpmtest>)
     enable_testing()
   endif()
->>>>>>> 0367d187
 endif()
 
 # Coverage
